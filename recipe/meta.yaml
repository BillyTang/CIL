package:
  name: cil
  version: {{ environ.get('GIT_DESCRIBE_TAG','v')[1:] }}

source:
  path: ..

build:
  preserve_egg_dir: False
  number: {{ GIT_DESCRIBE_NUMBER }}
  missing_dso_whitelist:
    - /lib64/libc.so.6            # [linux]
    - /lib64/libm.so.6            # [linux]
    - /lib64/libpthread.so.0      # [linux]
    - /lib64/ld-linux-x86-64.so.2 # [linux]

test:
  requires:
    - python-wget
    - cvxpy              # [ linux and py==37 and np==118 ]
    - scikit-image
<<<<<<< HEAD
    - tomophantom        # [ linux ]
    - tigre              # [ not osx ] 
    - numba
=======
    - tomophantom =1.4.9 # [ linux ]
    #- cil-astra =21.3.0  # [ linux ] 
    - tigre =2.2         # [ not osx ] 
>>>>>>> 3f38ab3c
    - packaging
    - ccpi-regulariser   # [ not osx ]
    
  source_files:
    - ./Wrappers/Python/test     # [win]
    - ./Wrappers/Python/test # [not win] 

  commands:
    - python -c "import os; print ('TESTING IN THIS DIRECTORY' , os.getcwd())"
    - python -m unittest discover Wrappers/Python/test        # [win]
    - python -m unittest discover -s Wrappers/Python/test # [not win]
    
requirements:
  build:
    - python
    - numpy {{ numpy }}
    - setuptools
    - cmake         # [not osx]
    - cmake >=3.16 # [osx]
    - libgcc-ng     # [linux]
    - libstdcxx-ng  # [linux]
    - _openmp_mutex # [linux]
    - openmp        # [osx]
    - vc 14         # [win]
    - cil-data
    - ripgrep
    - ipp-include
    - ipp-devel
    - ipp

  run:
    - python
    - {{ pin_compatible('numpy', min_pin='x.x', max_pin='x.x') }}
    - scipy >=1.4.0
    - matplotlib >=3.3.0
    - h5py
    - pillow
    - libgcc-ng     # [linux]
    - libstdcxx-ng  # [linux]
    - _openmp_mutex # [linux]
    - openmp        # [osx]
    - vc 14         # [win]
    - dxchange
    - olefile >=0.46
    - pywavelets
    - cil-data >=21.3.0
    - ipp
    - tqdm

  
about:
  home: http://www.ccpi.ac.uk/cil
  license:  Apache 2.0 License
  summary: 'CCPi Core Imaging Library'<|MERGE_RESOLUTION|>--- conflicted
+++ resolved
@@ -19,15 +19,9 @@
     - python-wget
     - cvxpy              # [ linux and py==37 and np==118 ]
     - scikit-image
-<<<<<<< HEAD
-    - tomophantom        # [ linux ]
-    - tigre              # [ not osx ] 
-    - numba
-=======
     - tomophantom =1.4.9 # [ linux ]
     #- cil-astra =21.3.0  # [ linux ] 
     - tigre =2.2         # [ not osx ] 
->>>>>>> 3f38ab3c
     - packaging
     - ccpi-regulariser   # [ not osx ]
     
