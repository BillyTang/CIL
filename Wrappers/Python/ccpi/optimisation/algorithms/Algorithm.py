# -*- coding: utf-8 -*-
#   This work is part of the Core Imaging Library developed by
#   Visual Analytics and Imaging System Group of the Science Technology
#   Facilities Council, STFC

#   Copyright 2019 Edoardo Pasca

#   Licensed under the Apache License, Version 2.0 (the "License");
#   you may not use this file except in compliance with the License.
#   You may obtain a copy of the License at

#       http://www.apache.org/licenses/LICENSE-2.0

#   Unless required by applicable law or agreed to in writing, software
#   distributed under the License is distributed on an "AS IS" BASIS,
#   WITHOUT WARRANTIES OR CONDITIONS OF ANY KIND, either express or implied.
#   See the License for the specific language governing permissions and
#   limitations under the License.
import time, functools
from numbers import Integral

class Algorithm(object):
    '''Base class for iterative algorithms

      provides the minimal infrastructure.
      Algorithms are iterables so can be easily run in a for loop. They will
      stop as soon as the stop cryterion is met.
      The user is required to implement the set_up, __init__, update and
      and update_objective methods
      
      A courtesy method run is available to run n iterations. The method accepts
      a callback function that receives the current iteration number and the actual objective
      value and can be used to trigger print to screens and other user interactions. The run
      method will stop when the stopping cryterion is met. 
   '''

    def __init__(self, **kwargs):
        '''Constructor
        
        Set the minimal number of parameters:
            iteration: current iteration number
            max_iteration: maximum number of iterations
            memopt: whether to use memory optimisation ()
            timing: list to hold the times it took to run each iteration
            update_objectice_interval: the interval every which we would save the current
                                       objective. 1 means every iteration, 2 every 2 iteration
                                       and so forth. This is by default 1 and should be increased
                                       when evaluating the objective is computationally expensive.
        '''
        self.iteration = 0
        self.__max_iteration = kwargs.get('max_iteration', 0)
        self.__loss = []
        self.memopt = False
        self.timing = []
        self.update_objective_interval = kwargs.get('update_objective_interval', 1)
    def set_up(self, *args, **kwargs):
        '''Set up the algorithm'''
        raise NotImplementedError()
    def update(self):
        '''A single iteration of the algorithm'''
        raise NotImplementedError()
    
    def should_stop(self):
        '''default stopping cryterion: number of iterations
        
        The user can change this in concrete implementatition of iterative algorithms.'''
        return self.max_iteration_stop_cryterion()
    
    def max_iteration_stop_cryterion(self):
        '''default stop cryterion for iterative algorithm: max_iteration reached'''
        return self.iteration >= self.max_iteration
    def __iter__(self):
        '''Algorithm is an iterable'''
        return self
    def next(self):
        '''Algorithm is an iterable
        
        python2 backwards compatibility'''
        return self.__next__()
    def __next__(self):
        '''Algorithm is an iterable
        
        calling this method triggers update and update_objective
        '''
        if self.should_stop():
            raise StopIteration()
        else:
            time0 = time.time()
            self.update()
            self.timing.append( time.time() - time0 )
            if self.iteration % self.update_objective_interval == 0:
                self.update_objective()
            self.iteration += 1
        
    def get_output(self):
        '''Returns the solution found'''
        return self.x
    
    def get_last_loss(self):
        '''Returns the last stored value of the loss function
        
        if update_objective_interval is 1 it is the value of the objective at the current
        iteration. If update_objective_interval > 1 it is the last stored value. 
        '''
        return self.__loss[-1]
    def get_last_objective(self):
        '''alias to get_last_loss'''
        return self.get_last_loss()
    def update_objective(self):
        '''calculates the objective with the current solution'''
        raise NotImplementedError()
    @property
    def loss(self):
        '''returns the list of the values of the objective during the iteration
        
        The length of this list may be shorter than the number of iterations run when 
        the update_objective_interval > 1
        '''
        return self.__loss
    @property
    def objective(self):
        '''alias of loss'''
        return self.loss
    @property
    def max_iteration(self):
        '''gets the maximum number of iterations'''
        return self.__max_iteration
    @max_iteration.setter
    def max_iteration(self, value):
        '''sets the maximum number of iterations'''
        assert isinstance(value, int)
        self.__max_iteration = value
    @property
    def update_objective_interval(self):
        return self.__update_objective_interval
    @update_objective_interval.setter
    def update_objective_interval(self, value):
        if isinstance(value, Integral):
            if value >= 1:
                self.__update_objective_interval = value
            else:
                raise ValueError('Update objective interval must be an integer >= 1')
        else:
            raise ValueError('Update objective interval must be an integer >= 1')
    def run(self, iterations, verbose=True, callback=None):
        '''run n iterations and update the user with the callback if specified'''
        if self.should_stop():
            print ("Stop cryterion has been reached.")
        i = 0
        
<<<<<<< HEAD
        for _ in self:
            if (self.iteration -1) % self.update_objective_interval == 0:                
                if verbose:
                    print ("Iteration {}/{}, = {}".format(self.iteration-1, 
                       self.max_iteration, self.get_last_objective()) )
=======
        if verbose:
            print ("{:>9} {:>10} {:>11} {:>20}".format('Iter', 
                                                      'Max Iter',
                                                      's/Iter',
                                                      'Objective Value'))
        for _ in self:
            if (self.iteration -1) % self.update_objective_interval == 0:                
                if verbose:
                    #print ("Iteration {:>7} max: {:>7}, = {}".format(self.iteration-1, 
                    #   self.max_iteration, self.get_last_objective()) )
                    print (self.verbose_output())
>>>>>>> 2f997e5e
                if callback is not None:
                    callback(self.iteration -1, self.get_last_objective(), self.x)
            i += 1
            if i == iterations:
                break
    def verbose_output(self):
        '''Creates a nice tabulated output'''
        timing = self.timing[-self.update_objective_interval-1:-1]
        if len (timing) == 0:
            t = 0
        else:
            t = sum(timing)/len(timing)
        el = [ self.iteration-1, 
               self.max_iteration,
               "{:.3f} s/it".format(t), 
               self.get_last_objective() ]
        
        if type(el[-1] ) == list:
            string = functools.reduce(lambda x,y: x+' {:>15.5e}'.format(y), el[-1],'')
            out = "{:>9} {:>10} {:>11} {}".format(*el[:-1] , string)
        else:
            out = "{:>9} {:>10} {:>11} {:>20.5e}".format(*el)
        return out<|MERGE_RESOLUTION|>--- conflicted
+++ resolved
@@ -148,13 +148,6 @@
             print ("Stop cryterion has been reached.")
         i = 0
         
-<<<<<<< HEAD
-        for _ in self:
-            if (self.iteration -1) % self.update_objective_interval == 0:                
-                if verbose:
-                    print ("Iteration {}/{}, = {}".format(self.iteration-1, 
-                       self.max_iteration, self.get_last_objective()) )
-=======
         if verbose:
             print ("{:>9} {:>10} {:>11} {:>20}".format('Iter', 
                                                       'Max Iter',
@@ -163,15 +156,13 @@
         for _ in self:
             if (self.iteration -1) % self.update_objective_interval == 0:                
                 if verbose:
-                    #print ("Iteration {:>7} max: {:>7}, = {}".format(self.iteration-1, 
-                    #   self.max_iteration, self.get_last_objective()) )
                     print (self.verbose_output())
->>>>>>> 2f997e5e
                 if callback is not None:
                     callback(self.iteration -1, self.get_last_objective(), self.x)
             i += 1
             if i == iterations:
                 break
+
     def verbose_output(self):
         '''Creates a nice tabulated output'''
         timing = self.timing[-self.update_objective_interval-1:-1]
