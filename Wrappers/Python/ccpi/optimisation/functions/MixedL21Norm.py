# -*- coding: utf-8 -*-
#   This work is part of the Core Imaging Library developed by
#   Visual Analytics and Imaging System Group of the Science Technology
#   Facilities Council, STFC

#   Copyright 2018-2019 Evangelos Papoutsellis and Edoardo Pasca

#   Licensed under the Apache License, Version 2.0 (the "License");
#   you may not use this file except in compliance with the License.
#   You may obtain a copy of the License at

#       http://www.apache.org/licenses/LICENSE-2.0

#   Unless required by applicable law or agreed to in writing, software
#   distributed under the License is distributed on an "AS IS" BASIS,
#   WITHOUT WARRANTIES OR CONDITIONS OF ANY KIND, either express or implied.
#   See the License for the specific language governing permissions and
#   limitations under the License.

import numpy as np
from ccpi.optimisation.functions import Function, ScaledFunction
from ccpi.framework import DataContainer, ImageData, \
                           ImageGeometry, BlockDataContainer 
import functools

############################   mixed_L1,2NORM FUNCTIONS   #####################
class MixedL21Norm(Function):
    
    def __init__(self, **kwargs):

        super(MixedL21Norm, self).__init__()                      
        self.SymTensor = kwargs.get('SymTensor',False)
        
    def __call__(self, x, out=None):
        
        ''' Evaluates L1,2Norm at point x
            
            :param: x is a BlockDataContainer
                                
        '''
        if not isinstance(x, BlockDataContainer):
            raise ValueError('__call__ expected BlockDataContainer, got {}'.format(type(x)))                      
        if self.SymTensor:
            
            param = [1]*x.shape[0]
            param[-1] = 2
            tmp = [param[i]*(x[i] ** 2) for i in range(x.shape[0])]
            res = sum(tmp).sqrt().sum()           
        else:
            
#            tmp = [ x[i]**2 for i in range(x.shape[0])]
            tmp = [ el**2 for el in x.containers ]
            
#            print(x.containers)
#            print(tmp)
#            print(type(sum(tmp)))
#            print(type(tmp))
            res = sum(tmp).sqrt().sum()
#            print(res)
        return res           
                            
    def gradient(self, x, out=None):
        return ValueError('Not Differentiable')
                            
    def convex_conjugate(self,x):
        
        ''' This is the Indicator function of ||\cdot||_{2, \infty}
            which is either 0 if ||x||_{2, \infty} or \infty        
        '''
        return 0.0
    
    def proximal(self, x, tau, out=None):
        
        '''
            For this we need to define a MixedL2,2 norm acting on BDC,
            different form L2NormSquared which acts on DC
        
        '''
        pass
    
    def proximal_conjugate(self, x, tau, out=None): 

        if self.SymTensor:
            
            param = [1]*x.shape[0]
            param[-1] = 2
            tmp = [param[i]*(x[i] ** 2) for i in range(x.shape[0])]
            frac = [x[i]/(sum(tmp).sqrt()).maximum(1.0) for i in range(x.shape[0])]
            res = BlockDataContainer(*frac) 
            
            return res
        
        else:
<<<<<<< HEAD

                              
         if out is None:
            
            tmp = [ el*el for el in x.containers]
            res = (sum(tmp).sqrt()).maximum(1.0)                                                                
            return x/res
        
         else:
                         
            res = (sum(x**2).sqrt()).maximum(1.0)             
            out.fill(x/res)

=======
            if out is None:                                        
                tmp = [ el*el for el in x.containers]
                res = sum(tmp).sqrt().maximum(1.0) 
                frac = [el/res for el in x.containers]
                res = BlockDataContainer(*frac)    
                return res
            else:
                res1 = functools.reduce(lambda a,b: a + b*b, x.containers, x.get_item(0) * 0 )
                res = res1.sqrt().maximum(1.0)
                x.divide(res, out=out)
                #for i,el in enumerate(x.containers):
                #    el.divide(res, out=out.get_item(i))

>>>>>>> 7fc291f6
    def __rmul__(self, scalar):
        return ScaledFunction(self, scalar) 


#
if __name__ == '__main__':
    
    M, N, K = 2,3,5
    from ccpi.framework import BlockGeometry
    import numpy
    
    ig = ImageGeometry(M, N)
    
    BG = BlockGeometry(ig, ig)
    
    U = BG.allocate('random_int')
    
    # Define no scale and scaled
    f_no_scaled = MixedL21Norm() 
    f_scaled = 0.5 * MixedL21Norm()  
    
    # call
    
    a1 = f_no_scaled(U)
    a2 = f_scaled(U)    
    print(a1, 2*a2)
        
    
    print( " ####### check without out ######### " )
          
          
    u_out_no_out = BG.allocate('random_int')         
    res_no_out = f_scaled.proximal_conjugate(u_out_no_out, 0.5)          
    print(res_no_out[0].as_array())
    
    print( " ####### check with out ######### " ) 
#          
    res_out = BG.allocate()        
    f_scaled.proximal_conjugate(u_out_no_out, 0.5, out = res_out)
#    
    print(res_out[0].as_array())   
#
    numpy.testing.assert_array_almost_equal(res_no_out[0].as_array(), \
                                            res_out[0].as_array(), decimal=4)

    numpy.testing.assert_array_almost_equal(res_no_out[1].as_array(), \
                                            res_out[1].as_array(), decimal=4)     
#    
    
    
    

    

    <|MERGE_RESOLUTION|>--- conflicted
+++ resolved
@@ -91,21 +91,7 @@
             return res
         
         else:
-<<<<<<< HEAD
 
-                              
-         if out is None:
-            
-            tmp = [ el*el for el in x.containers]
-            res = (sum(tmp).sqrt()).maximum(1.0)                                                                
-            return x/res
-        
-         else:
-                         
-            res = (sum(x**2).sqrt()).maximum(1.0)             
-            out.fill(x/res)
-
-=======
             if out is None:                                        
                 tmp = [ el*el for el in x.containers]
                 res = sum(tmp).sqrt().maximum(1.0) 
@@ -119,7 +105,6 @@
                 #for i,el in enumerate(x.containers):
                 #    el.divide(res, out=out.get_item(i))
 
->>>>>>> 7fc291f6
     def __rmul__(self, scalar):
         return ScaledFunction(self, scalar) 
 
