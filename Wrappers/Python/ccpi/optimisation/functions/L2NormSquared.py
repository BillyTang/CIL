# -*- coding: utf-8 -*-
# Copyright 2019 Science Technology Facilities Council
# Copyright 2019 University of Manchester
#
# This work is part of the Core Imaging Library developed by Science Technology
# Facilities Council and University of Manchester
#
# Licensed under the Apache License, Version 2.0 (the "License");
# you may not use this file except in compliance with the License.
# You may obtain a copy of the License at
#
#         http://www.apache.org/licenses/LICENSE-2.0.txt
#
# Unless required by applicable law or agreed to in writing, software
# distributed under the License is distributed on an "AS IS" BASIS,
# WITHOUT WARRANTIES OR CONDITIONS OF ANY KIND, either express or implied.
# See the License for the specific language governing permissions and
# limitations under the License.


from __future__ import absolute_import
from __future__ import division
from __future__ import print_function

from ccpi.optimisation.functions import Function
from ccpi.framework import DataContainer
from ccpi.optimisation.operators import DiagonalOperator

class L2NormSquared(Function):
    
    r""" L2NormSquared function: :math:`F(x) = \| x\|^{2}_{2} = \underset{i}{\sum}x_{i}^{2}`
          
    Following cases are considered:
                
        a) :math:`F(x) = \|x\|^{2}_{2}`
        b) :math:`F(x) = \|x - b\|^{2}_{2}`
        
    .. note::  For case b) case we can use :code:`F = L2NormSquared().centered_at(b)`,
               see *TranslateFunction*.
        
    :Example:
        
        >>> F = L2NormSquared()
        >>> F = L2NormSquared(b=b) 
        >>> F = L2NormSquared().centered_at(b)
                                                          
    """    
    
    def __init__(self, **kwargs):
        '''creator

        Cases considered (with/without data):            
                a) .. math:: f(x) = \|x\|^{2}_{2} 
                b) .. math:: f(x) = \|\|x - b\|\|^{2}_{2}

        :param b:  translation of the function
        :type b: :code:`DataContainer`, optional
        '''                        
        super(L2NormSquared, self).__init__(L = 2)
        self.b = kwargs.get('b',None) 
        
                            
    def __call__(self, x):

        r"""Returns the value of the L2NormSquared function at x.
        
        Following cases are considered:
            
            a) :math:`F(x) = \|x\|^{2}_{2}`
            b) :math:`F(x) = \|x - b\|^{2}_{2}`
    
        :param: :math:`x`
        :returns: :math:`\underset{i}{\sum}x_{i}^{2}`
                
        """          
            
        y = x
        if self.b is not None: 
            y = x - self.b
        try:
            return y.squared_norm()
        except AttributeError as ae:
            # added for compatibility with SIRF 
            return (y.norm()**2)
                
    def gradient(self, x, out=None):        
        
        r"""Returns the value of the gradient of the L2NormSquared function at x.
        
        Following cases are considered:
                
            a) :math:`F'(x) = 2x`
            b) :math:`F'(x) = 2(x-b)`
                
        """
                
        if out is not None:
            
            out.fill(x)
            if self.b is not None:
                out -= self.b
            out *= 2
            
        else:
            
            y = x
            if self.b is not None:
                y = x - self.b
            return 2*y
        
                                                       
    def convex_conjugate(self, x):
        
        r"""Returns the value of the convex conjugate of the L2NormSquared function at x.
        
        Consider the following cases:
                
                a) .. math:: F^{*}(x^{*}) = \frac{1}{4}\|x^{*}\|^{2}_{2} 
                b) .. math:: F^{*}(x^{*}) = \frac{1}{4}\|x^{*}\|^{2}_{2} + <x^{*}, b>
                
        """                
        tmp = 0
        
        if self.b is not None:
            tmp = x.dot(self.b) 
            
        return (1./4.) * x.squared_norm() + tmp


    def proximal(self, x, tau, out = None):
        
        r"""Returns the value of the proximal operator of the L2NormSquared function at x.
        
        
        Consider the following cases:
                
                a) .. math:: \mathrm{prox}_{\tau F}(x) = \frac{x}{1+2\tau}
                b) .. math:: \mathrm{prox}_{\tau F}(x) = \frac{x-b}{1+2\tau} + b      
                        
        """            

        if out is None:
            
            if self.b is None:
                return x/(1+2*tau)
            else:
                tmp = x.subtract(self.b)
                tmp /= (1+2*tau)
                tmp += self.b
                return tmp

        else:
            if self.b is not None:
                x.subtract(self.b, out=out)
                out /= (1+2*tau)
                out += self.b
            else:
                x.divide((1+2*tau), out=out)

<<<<<<< HEAD
=======
#    TODO add to docs    
#    def proximal_conjugate(self, x, tau, out=None):
#        
#        r'''Proximal operator of the convex conjugate of L2NormSquared at x:
#           
#           .. math::  prox_{\tau * f^{*}}(x)'''
#        
#        if out is None:
#            if self.b is not None:
#                return (x - tau*self.b)/(1 + tau/2) 
#            else:
#                return x/(1 + tau/2)
#        else:
#            if self.b is not None:
#                x.subtract(tau*self.b, out=out)
#                out.divide(1+tau/2, out=out)
#            else:
#                x.divide(1 + tau/2, out=out)   
>>>>>>> c1cb8312

class WeightedL2NormSquared(Function):
    
    r""" WeightedL2NormSquared function: :math:`F(x) = \| x\|_{w}^{2}_{2} = \underset{i}{\sum}w_{i}*x_{i}^{2} = <x, w*x> = x^{T}*w*x`
                                                                    
    """                 
              
    def __init__(self, **kwargs):
        
       # Weight can be either a scalar or a DataContainer
       # Lispchitz constant L = 2 *||weight||         
                   
       self.weight = kwargs.get('weight', 1.0) 
       self.b = kwargs.get('b', None) 
       tmp_norm = 1.0  
       self.tmp_space = self.weight*0. 
                            
       if isinstance(self.weight, DataContainer):
           self.operator_weight = DiagonalOperator(self.weight) 
           tmp_norm = self.operator_weight.norm() 
           self.tmp_space = self.operator_weight.domain_geometry().allocate()  
           
           if (self.weight<0).any():
               raise ValueError('Weigth contains negative values')             

       super(WeightedL2NormSquared, self).__init__(L = 2 * tmp_norm  ) 
    
    def __call__(self, x):
       
       self.operator_weight.direct(x, out = self.tmp_space)
       y = x.dot(self.tmp_space)
       
       if self.b is not None:
           self.operator_weight.direct(x - self.b, out = self.tmp_space)
           y = (x - self.b).dot(self.tmp_space)
       return y
     
                
    def gradient(self, x, out=None):        
        
                
        if out is not None:
            
            out.fill(x)        
            if self.b is not None:
                out -= self.b
            self.operator_weight.direct(out, out=out)                            
            out *= 2
            
        else:
            
            y = x
            if self.b is not None:
                y = x - self.b
            return 2*self.weight*y
    
    def convex_conjugate(self, x):
                      
        tmp = 0
        
        if self.b is not None:
            tmp = x.dot(self.b) 
            
        return (1./4) * (x/self.weight.sqrt()).squared_norm() + tmp
    
    def proximal(self, x, tau, out = None):
                  

        if out is None:
            
            if self.b is None:
                return x/(1+2*tau*self.weight)
            else:
                tmp = x.subtract(self.b)
                tmp /= (1+2*tau*self.weight)
                tmp += self.b
                return tmp

        else:
            
            if self.b is not None:
                x.subtract(self.b, out=out)
                out /= (1+2*tau*self.weight)
                out += self.b
            else:
                x.divide((1+2*tau*self.weight), out=out)                                     
<|MERGE_RESOLUTION|>--- conflicted
+++ resolved
@@ -157,27 +157,6 @@
             else:
                 x.divide((1+2*tau), out=out)
 
-<<<<<<< HEAD
-=======
-#    TODO add to docs    
-#    def proximal_conjugate(self, x, tau, out=None):
-#        
-#        r'''Proximal operator of the convex conjugate of L2NormSquared at x:
-#           
-#           .. math::  prox_{\tau * f^{*}}(x)'''
-#        
-#        if out is None:
-#            if self.b is not None:
-#                return (x - tau*self.b)/(1 + tau/2) 
-#            else:
-#                return x/(1 + tau/2)
-#        else:
-#            if self.b is not None:
-#                x.subtract(tau*self.b, out=out)
-#                out.divide(1+tau/2, out=out)
-#            else:
-#                x.divide(1 + tau/2, out=out)   
->>>>>>> c1cb8312
 
 class WeightedL2NormSquared(Function):
     
