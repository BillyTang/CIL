--- conflicted
+++ resolved
@@ -58,16 +58,11 @@
           'Space' or 'SpaceChannels', defaults to 'Space'
         * *backend* (``str``) --
           'c' or 'numpy', defaults to 'c' if correlation is 'SpaceChannels' or channels = 1
-<<<<<<< HEAD
         * *num_threads* (``int``) --
           If backend is 'c' specify the number of threads to use. Default is number of cpus/2          
-    """
-=======
-   
-                                                        
+                 
+                 
         Example (2D): 
->>>>>>> f959a1c7
-
         .. math::
         
           \nabla : X -> Y \\
