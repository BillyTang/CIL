--- conflicted
+++ resolved
@@ -172,13 +172,7 @@
     
 class SumFunction(Function):
     
-<<<<<<< HEAD
-    """ SumFunction represents the sum of two functions
-    
-    .. math:: (F_{1} + F_{2} + ... + F_{n})(x)  = F_{1}(x) + F_{2}(x) + ... + F_{n}(x)
-=======
     r"""SumFunction represents the sum of :math:`n\geq2` functions
->>>>>>> 26f863ae
     
     .. math:: (F_{1} + F_{2} + ... + F_{n})(\cdot)  = F_{1}(\cdot) + F_{2}(\cdot) + ... + F_{n}(\cdot)
 
@@ -217,11 +211,6 @@
         if len(functions) < 2:
             raise ValueError('At least 2 functions need to be passed')
         self.functions = functions
-<<<<<<< HEAD
-    @property
-    def L(self):
-        '''Lipschitz constant'''
-=======
         
     @property
     def L(self):
@@ -232,7 +221,6 @@
         where :math:`L_{i}` is the Lipschitz constant of the smooth function :math:`F_{i}`.
         
         """
->>>>>>> 26f863ae
         
         L = 0.
         for f in self.functions:
@@ -245,10 +233,6 @@
             
         return self._L
 
-<<<<<<< HEAD
-        
-=======
->>>>>>> 26f863ae
     @L.setter
     def L(self, value):
         # call base class setter
@@ -283,11 +267,7 @@
         super(SumFunction, self.__class__).Lmax.fset(self, value )        
 
     def __call__(self,x):
-<<<<<<< HEAD
-        r"""Returns the value of the sum of functions :math:`F_{1}`,  :math:`F_{2}` ... :math:`F_{n}`at x
-=======
         r"""Returns the value of the sum of functions at :math:`x`.
->>>>>>> 26f863ae
         
         .. math:: (F_{1} + F_{2} + ... + F_{n})(x) = F_{1}(x) + F_{2}(x) + ... + F_{n}(x)
                 
@@ -300,12 +280,7 @@
 
     def gradient(self, x, out=None):
         
-<<<<<<< HEAD
-        r"""Returns the value of the sum of the gradient of functions :math:`F_{1}`,  :math:`F_{2}` ... :math:`F_{n}` at x, 
-        if all of them are differentiable
-=======
         r"""Returns the value of the sum of the gradient of functions at :math:`x`, if all of them are differentiable.
->>>>>>> 26f863ae
         
         .. math:: (F'_{1} + F'_{2} + ... + F'_{n})(x) = F'_{1}(x) + F'_{2}(x) + ... + F'_{n}(x)
         
@@ -324,14 +299,6 @@
                     f.gradient(x, out=out)
                 else:
                     out += f.gradient(x)
-<<<<<<< HEAD
-    def __add__(self, other):
-        
-        """ Returns the sum of the functions.
-        
-            Cases: a) the sum of two functions :math:`(F_{1}+F_{2})(x) = F_{1}(x) + F_{2}(x)`
-                   b) the sum of a function with a scalar :math:`(F_{1}+scalar)(x) = F_{1}(x) + scalar`
-=======
 
     def __add__(self, other):
         
@@ -340,7 +307,6 @@
         *  :code:`SumFunction` + :code:`SumFunction` is a :code:`SumFunction`.
          
         *  :code:`SumFunction` + :code:`Function` is a :code:`SumFunction`.
->>>>>>> 26f863ae
 
         """
         
