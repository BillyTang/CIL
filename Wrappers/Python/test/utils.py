from cil.framework import AcquisitionGeometry
from cil.framework import cilacc
import numpy as np
import os


try:
    import tigre
    has_tigre = True
except ModuleNotFoundError:
    has_tigre = False
except ImportError:
    has_tigre = False
print ("has_tigre\t{}".format(has_tigre))


<<<<<<< HEAD
=======
try:
    import astra
    has_astra = True
except ModuleNotFoundError:
    has_astra = False
except ImportError:
    has_tigre = False
print ("has_astra\t{}".format(has_astra))


try:
    cilacc.filter_projections_avh
    has_ipp = True
except:
    has_ipp = False
print ("has_ipp\t{}".format(has_ipp))


>>>>>>> 3f38ab3c
def has_nvidia_smi():
    return os.system('nvidia-smi') == 0

def has_gpu_tigre():

    if not has_tigre:
        return False

    has_gpu = True
    if has_nvidia_smi():
        from cil.plugins.tigre import ProjectionOperator
        from tigre.utilities.errors import TigreCudaCallError

        N = 3
        angles = np.linspace(0, np.pi, 2, dtype='float32')

        ag = AcquisitionGeometry.create_Cone2D([0,-100],[0,200])\
                                .set_angles(angles, angle_unit='radian')\
                                .set_panel(N, 0.1)\
                                .set_labels(['angle', 'horizontal'])
        
        ig = ag.get_ImageGeometry()
        
        data = ig.allocate(1)

        Op = ProjectionOperator(ig, ag)

        try:
            Op.direct(data)
            has_gpu = True
        except TigreCudaCallError:
            has_gpu = False
    else:
        has_gpu = False

    
    print ("has_gpu_tigre\t{}".format(has_gpu))
    return has_gpu


<<<<<<< HEAD
def has_ipp():
    from cil.recon import FBP
    try:
        FBP('fail')
        ipp = True
    except ImportError:
        ipp = False
    except TypeError:
        #passed ipp check, failed on dataset check
        pass

    print ("has_ipp\t{}".format(ipp))
    return ipp
=======
def has_gpu_astra():

    if not has_astra:
        return False

    has_gpu = False
    if has_nvidia_smi():
        try:
            astra.test_CUDA()
            has_gpu = True
        except:
            pass

    print ("has_gpu_astra\t{}".format(has_gpu))
    return has_gpu

>>>>>>> 3f38ab3c
<|MERGE_RESOLUTION|>--- conflicted
+++ resolved
@@ -14,27 +14,6 @@
 print ("has_tigre\t{}".format(has_tigre))
 
 
-<<<<<<< HEAD
-=======
-try:
-    import astra
-    has_astra = True
-except ModuleNotFoundError:
-    has_astra = False
-except ImportError:
-    has_tigre = False
-print ("has_astra\t{}".format(has_astra))
-
-
-try:
-    cilacc.filter_projections_avh
-    has_ipp = True
-except:
-    has_ipp = False
-print ("has_ipp\t{}".format(has_ipp))
-
-
->>>>>>> 3f38ab3c
 def has_nvidia_smi():
     return os.system('nvidia-smi') == 0
 
@@ -75,7 +54,6 @@
     return has_gpu
 
 
-<<<<<<< HEAD
 def has_ipp():
     from cil.recon import FBP
     try:
@@ -88,22 +66,4 @@
         pass
 
     print ("has_ipp\t{}".format(ipp))
-    return ipp
-=======
-def has_gpu_astra():
-
-    if not has_astra:
-        return False
-
-    has_gpu = False
-    if has_nvidia_smi():
-        try:
-            astra.test_CUDA()
-            has_gpu = True
-        except:
-            pass
-
-    print ("has_gpu_astra\t{}".format(has_gpu))
-    return has_gpu
-
->>>>>>> 3f38ab3c
+    return ipp