--- conflicted
+++ resolved
@@ -3,10 +3,6 @@
   - 3.5
   - 3.6
 numpy:
-<<<<<<< HEAD
-  # doesn't build with, cvxp requires >1.14
+  # TODO investigage, as it doesn't currently build with cvxp, requires >1.14
   #- 1.12
-=======
-  - 1.12
->>>>>>> ba9994e1
   - 1.15